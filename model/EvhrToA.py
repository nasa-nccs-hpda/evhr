
import filecmp
import logging
import os
import shutil
import tempfile

from osgeo import gdal
from osgeo import ogr
from osgeo import osr
from osgeo.osr import CoordinateTransformation
from osgeo.osr import SpatialReference

from core.model.BaseFile import BaseFile
from core.model.DgFile import DgFile
from core.model.Envelope import Envelope
from core.model.GeospatialImageFile import GeospatialImageFile
from core.model.SystemCommand import SystemCommand

from evhr.model.ToaCalculation import ToaCalculation
from evhr.model.InputDem import InputDem
from evhr.model.AsterSrtmDem import AsterSrtmDem
from evhr.model.EvhrUtils import EvhrUtils


# -----------------------------------------------------------------------------
# class EvhrToA
#
# run
#   _collectImagesByStrip
#   _computeEnvelope
#   _runOneStrip
#       _createStrip
#           _scenesToStripFromBandList
#           _stripToToa
#               _orthoOne
#                   _createDemForOrthos
#       _stripToToa
#           _ToaCalculation.run
#           _mergeBands
# -----------------------------------------------------------------------------
class EvhrToA(object):

    BASE_SP_CMD = '/opt/StereoPipeline/bin/'
    MAXIMUM_SCENES = 100
    NO_DATA_VALUE = -10001

    # -------------------------------------------------------------------------
    # __init__
    # -------------------------------------------------------------------------
    def __init__(self, outDir, inputDemPath=None, panResolution=1,
                 panSharpen=False, logger=None):

        self._logger = logger

        # Output directory
        if not os.path.exists(outDir):
            os.mkdir(outDir)

        self._outDir = BaseFile(outDir).fileName()  # BaseFile tests validity.

        if not os.path.isdir(self._outDir):
            raise RuntimeError(self._outDir + ' must be a directory.')

        self._outSrsProj4 = None
        self._panResolution = panResolution
        self._panSharpen = panSharpen

        # Ensure the ortho and toa directories exist.
        self._bandDir = os.path.join(self._outDir, '1-bands')
        self._stripDir = os.path.join(self._outDir, '2-strips')
        self._demDir = os.path.join(self._outDir, '3-dems')
        self._orthoDir = os.path.join(self._outDir, '4-orthos')
        self._toaDir = os.path.join(self._outDir, '5-toas')

        for d in [self._bandDir, self._stripDir, self._demDir,
                  self._orthoDir, self._toaDir]:

            if not os.path.exists(d):
                os.mkdir(d)

        if self._logger:

            self._logger.info('Output directory: ' + self._outDir)
            self._logger.info('Band directory: ' + self._bandDir)
            self._logger.info('Strip directory: ' + self._stripDir)
            self._logger.info('DEM directory: ' + self._demDir)
            self._logger.info('Ortho image directory: ' + self._orthoDir)
            self._logger.info('ToA directory: ' + self._toaDir)

        if inputDemPath:

            self._inputDem = InputDem(inputDemPath,
                                      self._demDir,
                                      self._logger)
        else:

            if self._logger:
                self._logger.info('No user-supplied DEM, defaulting to' +
                                  ' ADAPT SRTM/ASTERGDEM')

            self._inputDem = AsterSrtmDem(self._demDir, self._logger)

    # -------------------------------------------------------------------------
    # collectImagesByStrip
    #
    # run
    #    _collectImagesByStrip()
    #
    # This returns a map of strip names to images in the strip.
    #
    # {strip1: [image, image, ...], strip2: [image, image, ...], ...}
    # -------------------------------------------------------------------------
    def _collectImagesByStrip(self, dgScenes: list) -> dict:

        if self._logger:

            self._logger.info('In collectImagesByStrip')
            self._logger.info('Collating ' + str(len(dgScenes)) + ' scenes')

        stripsWithScenes = {}

        for dgf in dgScenes:

            stripID = dgf.getStripName()

            if stripID:

                if stripID not in stripsWithScenes:

                    stripsWithScenes[stripID] = []

                if dgf not in stripsWithScenes[stripID]:

                    stripsWithScenes[stripID].append(dgf)

                else:
                    if self._logger:
                        self._logger.info(str(dgf) + ' already added')

            else:

                if self._logger:
                    self._logger.warn('Unable to get strip name for: ' +
                                      stripID)

        return stripsWithScenes

    # -------------------------------------------------------------------------
    # _computeEnvelope
    # -------------------------------------------------------------------------
    def _computeEnvelope(self, sceneList: list) -> Envelope:

        if self._logger:
            self._logger.info('In _computeEnvelope')

        env = sceneList[0].envelope()

        for dgf in sceneList[1:]:

            env.addPoint(dgf._ulx, dgf._uly, 0.0, dgf.srs())
            env.addPoint(dgf._lrx, dgf._lry, 0.0, dgf.srs())

        return env

    # -------------------------------------------------------------------------
    # _createDemForOrthos
    #
    # run -> runOneStrip -> stripToToa -> orthoOne -> createDemForOrthos
    # -------------------------------------------------------------------------
    @staticmethod
    def _createDemForOrthos(inputDem, envelope, demDir, logger):

        if logger:
            logger.info('Creating DEM for orthorectification.')

        # If there is already a clipped DEM for this bounding box, use it.
        demName = 'dem-' + \
            str(envelope.ulx()) + '-' + \
            str(envelope.uly()) + '-' + \
            str(envelope.lrx()) + '-' + \
            str(envelope.lry()) + '-' + \
            str(envelope.GetSpatialReference().GetAuthorityCode(None)) + \
            '-adj.tif'

        demName = os.path.join(demDir, demName)

        if os.path.exists(demName):
            return demName

        # Expand the bounding box before clipping the DEM.
        tempEnv = Envelope()

        tempEnv.addPoint(envelope.ulx(),
                         envelope.uly(),
                         0.0,
                         envelope.GetSpatialReference())

        tempEnv.addPoint(envelope.lrx(),
                         envelope.lry(),
                         0.0,
                         envelope.GetSpatialReference())

        xUlx, xUly, xLrx, xLry = tempEnv.expandByPercentage(10)

        # Mosaic SRTM tiles to cover this AoI.
        xEnv = Envelope()
        xEnv.addPoint(xUlx, xUly, 0.0, tempEnv.GetSpatialReference())
        xEnv.addPoint(xLrx, xLry, 0.0, tempEnv.GetSpatialReference())

        inputDem.mosaicAndClipDemTiles(demName, xEnv)

        return demName

    # -------------------------------------------------------------------------
    # _createStrip
    # _runOneStrip -> _createStrip
    # -------------------------------------------------------------------------
    @staticmethod
    def _createStrip(stripName,
                     stripScenes,
                     bandDir,
                     stripDir,
                     logger) -> list:

        if logger:

            logger.info('Extracting bands and mosaicking to strips' +
                        ' for {} ({} input scenes)'.
                        format(stripName, len(stripScenes)))

        bands = ['BAND_P'] if 'P1BS' in stripName else \
            stripScenes[0].bandNameList

        stripBandList = EvhrToA._scenesToStripFromBandList(stripName,
                                                           stripScenes,
                                                           bands,
                                                           bandDir,
                                                           stripDir,
                                                           logger)

        return stripBandList

    # -------------------------------------------------------------------------
    # getUtmSrs
    #
    # This method returns the UTM SRS definition in PROJ4 format.
    # -------------------------------------------------------------------------
    def _getUtmSrs(self, envelope: Envelope) -> str:

        # If it is already in UTM, just return the PROJ4 string.
        srs = envelope.GetSpatialReference()

        if srs.IsProjected() and 'UTM' in srs.GetAttrValue('PROJCS'):
            return envelope.GetSpatialReference().ExportToProj4()

        # If SRS is not 4326, convert coordinates
        targetSRS = SpatialReference()
        targetSRS.ImportFromEPSG(4326)

        if not srs.IsSame(targetSRS):

            targetSRS.SetAxisMappingStrategy(osr.OAMS_TRADITIONAL_GIS_ORDER)
            xform = CoordinateTransformation(srs, targetSRS)
            envelope.Transform(xform)

        # Check if AOI is within UTM boundary
        if envelope.uly() >= 84.0 or envelope.lry() <= -80.0:

            msg = 'Cannot process request with AoI outside of (-80, 84) ' + \
                  'degrees latitude.  uly = ' + \
                  str(envelope.uly()) + ' lry = ' + \
                  str(envelope.lry())

            raise RuntimeError(msg)

        # Clip the UTM Shapefile for this bounding box.
        clipFile = tempfile.mkdtemp()

        UTM_FILE = os.path.join(os.path.dirname(os.path.realpath(__file__)),
                                'UTM_Zone_Boundaries/UTM_Zone_Boundaries.shp')

        cmd = 'ogr2ogr' + \
              ' -clipsrc' + \
              ' ' + str(envelope.ulx()) + \
              ' ' + str(envelope.lry()) + \
              ' ' + str(envelope.lrx()) + \
              ' ' + str(envelope.uly()) + \
              ' -f "ESRI Shapefile"' + \
              ' -select "Zone_Hemi"' + \
              ' "' + clipFile + '"' + \
              ' "' + UTM_FILE + '"'

        SystemCommand(cmd, logger=self._logger, raiseException=True)

        # Read clipped shapefile
        driver = ogr.GetDriverByName('ESRI Shapefile')
        ds = driver.Open(clipFile, 0)
        layer = ds.GetLayer()

        # Is the envelope too large?
        if len(layer) > 3:

            raise RuntimeError('The area requested spans more than 3 UTM ' +
                               ' zones.')

        maxArea = 0

        for feature in layer:

            area = feature.GetGeometryRef().GetArea()

            if area > maxArea:

                maxArea = area
                zone, hemi = feature.GetField('Zone_Hemi').split(',')

        # Configure proj.4 string
        proj4 = '+proj=utm +zone={} +ellps=WGS84 ' \
                '+datum=WGS84 +units=m +no_defs'.format(zone)

        if hemi.upper() == 'S':
            proj4 += ' +south'

        # Remove temporary clipFile and its auxiliary files
        driver.DeleteDataSource(clipFile)

        return proj4

    # -------------------------------------------------------------------------
    # mergeBands
    #
    # stripToToA -> mergeBands
    # -------------------------------------------------------------------------
    @staticmethod
    def _mergeBands(bandFiles, outFileName, logger) -> None:

        if logger:
            logger.info('Merging bands into ' + str(outFileName))

        if len(bandFiles) == 0:

            logger.warn('No band files to merge.')
            return

        outFileNameNonCogTemp = outFileName.replace('.tif', '-noncog.tif')

        bandDs = gdal.Open(bandFiles[0])
        driver = gdal.GetDriverByName('GTiff')
        options = ['COMPRESS=LZW',
                   'BIGTIFF=YES']

        ds = driver.Create(outFileNameNonCogTemp,
                           bandDs.RasterXSize,
                           bandDs.RasterYSize,
                           len(bandFiles),
                           gdal.GDT_Int16,
                           options=options)

        try:

            ds.SetSpatialRef(bandDs.GetSpatialRef())
            ds.SetProjection(bandDs.GetProjectionRef())
            ds.SetGeoTransform(bandDs.GetGeoTransform())

            # Add the bands.
            outBandNum = 0

            for bandFile in bandFiles:

                # Create the output band.
                outBandNum += 1
                outBand = ds.GetRasterBand(outBandNum)
                outBand.SetNoDataValue(EvhrToA.NO_DATA_VALUE)

                baseName = os.path.basename(bandFile)
                nameNoExt = baseName.split('.')[0]
                bandName = '-'.join(nameNoExt.split('_')[-2:])
                outBand.SetDescription(bandName)

                # Write the input raster to the output band.
                outBand.WriteRaster(0,
                                    0,
                                    bandDs.RasterXSize,
                                    bandDs.RasterYSize,
                                    gdal.Open(bandFile).ReadRaster())

            # Flush data to disk
            ds = None

            # Translate geotiff to cloud-optimized-geotiff format
            EvhrUtils.createCloudOptimizedGeotiff(outFileName,
                                                  outFileNameNonCogTemp,
                                                  logger)

            # Delete the non-cog TOA file
            os.remove(outFileNameNonCogTemp)

        except Exception:
            os.remove(outFileNameNonCogTemp)

        # Delete the band files.
        for bandFile in bandFiles:
            os.remove(bandFile)

    # --------------------------------------------------------------------------
    # _orthoOne
    #
    # run -> processStrips -> runOneStrip -> stripToToa -> orthoOne
    # --------------------------------------------------------------------------
    @staticmethod
    def _orthoOne(bandFile, inputDem, orthoDir, demDir, outSrsProj4,
                  mapproject_threads, panResolution, logger):

        baseName = os.path.splitext(os.path.basename(bandFile.fileName()))[0]
        orthoFile = os.path.join(orthoDir, baseName + '-ortho.tif')
        orthoDg = None

        if not os.path.exists(orthoFile):

            if logger:

                logger.info('Orthorectifying ' + str(bandFile) + ' to ' +
                            orthoFile)

            try:

                clippedDEM = EvhrToA._createDemForOrthos(inputDem,
                                                         bandFile.envelope(),
                                                         demDir,
                                                         logger)

            except RuntimeError as e:

                raise RuntimeError(str(e) + ' Band file: ' + str(bandFile)) \
                    from e

            # Orthorectify.
            orthoFileTemp = orthoFile.replace('.tif', '-temp.tif')
            outRes = panResolution if bandFile.isPanchromatic() else 2

            try:
                if logger:
                    msg = 'Using: {} threads for mapproject'.format(
                        mapproject_threads)
                    logger.info(msg)

                cmd = EvhrToA.BASE_SP_CMD + \
                    'mapproject --nodata-value 0' + \
                    ' --threads={}'.format(mapproject_threads) + \
                    ' --num-processes=1 -t rpc' + \
                    ' --mpp={}'.format(outRes) + \
                    ' --t_srs "{}"'.format(outSrsProj4) + \
                    ' ' + clippedDEM + \
                    ' ' + bandFile.fileName() + \
                    ' ' + bandFile.xmlFileName + \
                    ' ' + orthoFileTemp

                SystemCommand(cmd, logger, True)

            except Exception as e:

                msg = 'Encountered exception executing mapproject: ' + \
                    '{}'.format(e)

                if logger:
                    logger.error(msg)

                if os.path.exists(orthoFile):
                    os.remove(orthoFile)

                raise RuntimeError(msg) from e

            try:
                # Convert NoData to settings value, set output type to Int16
                cmd = EvhrToA.BASE_SP_CMD + \
                    'image_calc -c "var_0" {} -d int16   \
                    --output-nodata-value {} -o {}'. \
                    format(orthoFileTemp, EvhrToA.NO_DATA_VALUE, orthoFile)

                SystemCommand(cmd, logger, True)

            except Exception as e:

                msg = 'Encountered exception executing image_calc: ' + \
                    '{}'.format(e)

                if logger:
                    logger.error(msg)

                if os.path.exists(orthoFile):
                    os.remove(orthoFile)

                raise RuntimeError(msg) from e

            if os.path.exists(orthoFileTemp):
                os.remove(orthoFileTemp)

            # Copy xml to accompany ortho file (needed for TOA)
            shutil.copy(bandFile.xmlFileName,
                        orthoFile.replace('.tif', '.xml'))

            orthoDg = DgFile(orthoFile)
            orthoDg.setBandName(bandFile.getBandName())

        else:

            try:
                orthoDg = DgFile(orthoFile)

            except Exception as e:

                msg = 'Encountered exception creating DgFile ' + \
                    'from {}: {}'.format(orthoFile, e)

                if logger:
                    logger.error(msg)

                os.remove(orthoFile)

                raise RuntimeError(msg) from e

        return orthoDg

    # -------------------------------------------------------------------------
    # processStrips
    #
    # run -> processStrips
    # -> runOneStrip
    # -------------------------------------------------------------------------
    def processStrips(self,
                      stripsWithScenes: dict,
                      bandDir,
                      stripDir,
                      orthoDir,
                      demDir,
                      toaDir,
                      outSrsProj4,
                      panResolution,
                      panSharpen,
                      inputDem,
                      logger):

        for key in iter(stripsWithScenes):

            EvhrToA._runOneStrip(key,
                                 stripsWithScenes[key],
                                 bandDir,
                                 stripDir,
                                 orthoDir,
                                 demDir,
                                 toaDir,
                                 outSrsProj4,
                                 panResolution,
                                 panSharpen,
                                 inputDem,
                                 logger)

    # -------------------------------------------------------------------------
    # removeDuplicates
    # -------------------------------------------------------------------------
    def _removeDuplicates(self, dgScenes: list) -> list:

        if len(dgScenes) == 1:
            return dgScenes

        # ---
        # Footprints might erroneously not be normalized.  Remove duplicates
        # now.  Dg_mosaic would find them later and throw an exception.
        # ---
        numBefore = len(dgScenes)
        dgScenes = list(set(dgScenes))
        numAfter = len(dgScenes)

        if self._logger:
            self._logger.info('Number of input scenes ' + str(numBefore))

            self._logger.info('Set operation removed ' +
                              str(numBefore - numAfter) +
                              ' scenes.')

        # ---
        # There are also cases where NTF files of the same name exist in two
        # different directories, the .../X1BS/... and the .../M1BS/...
        # directories.  Their NTF files differ, yet they have identical XML
        # files.  Remove the X1BS version.  First, sort the list to make
        # searching easier.
        # ---
        sortedScenes = dgScenes.copy()
        sortedScenes.sort(reverse=True)  # Put X1BS first, so M1BS is added.
        dgScenes = []
        numScenes = len(sortedScenes)
        secondToLastMatched = False
<<<<<<< HEAD

=======
        
>>>>>>> b1481079
        for i in range(numScenes-1):

            # ---
            # If the base name of this item matches the base name of the
            # next item, check the XML.
            # ---
            ntf1 = sortedScenes[i].fileName()
            ntf2 = sortedScenes[i+1].fileName()

            if os.path.basename(ntf1) == os.path.basename(ntf2):

                xml1 = os.path.splitext(ntf1)[0] + '.xml'
                xml2 = os.path.splitext(ntf2)[0] + '.xml'

                # If the contents of the XML differs, keep them.
                if not filecmp.cmp(xml1, xml2, False):

                    dgScenes.append(sortedScenes[i])

                else:
                    if self._logger:
                        self._logger.info('XML match: ' + ntf1 + ' ' + ntf2)

                    if i == numScenes - 2:
                        secondToLastMatched = True
            else:

                dgScenes.append(sortedScenes[i])

        # ---
        # The loop above compares the current scene to the one after, so the
        # last scene in the list is never checked--or added to the filtered
        # list.  If the last item checked, which is the second-to-last item,
        # was a match, then the last item should not be added.  Otherwise,
        # add it.
        # ---
        if not secondToLastMatched:
            dgScenes.append(sortedScenes[-1])
<<<<<<< HEAD

=======
            
>>>>>>> b1481079
        numAfter = len(dgScenes)

        if self._logger:
            self._logger.info(str(numAfter) +
                              ' after removal of matching XMLs.')

        return dgScenes

    # -------------------------------------------------------------------------
    # run
    # -> collectImagesByStrip
    # -> computeEnvelope
    # -> getUtmSrs
    # -> processStrips
    # -------------------------------------------------------------------------
    def run(self, inDgScenes: list = None) -> None:

        if self._logger:
            self._logger.info('In run')

        if not inDgScenes:
            raise RuntimeError('No valid scenes found.')

        dgScenes: list = self._removeDuplicates(inDgScenes)
        envelope: Envelope = self._computeEnvelope(list(dgScenes))
        self._outSrsProj4 = self._getUtmSrs(envelope)
        stripsWithDgScenes: dict = self._collectImagesByStrip(dgScenes)

        # ---
        # Process the strips.
        # ---
        self.processStrips(stripsWithDgScenes,
                           self._bandDir,
                           self._stripDir,
                           self._orthoDir,
                           self._demDir,
                           self._toaDir,
                           self._outSrsProj4,
                           self._panResolution,
                           self._panSharpen,
                           self._inputDem,
                           self._logger)

    # -------------------------------------------------------------------------
    # runOneStrip
    #
    # run -> processStrips -> runOneStrip
    # -> createStrip
    # -> stripToToA
    # -------------------------------------------------------------------------
    @staticmethod
    def _runOneStrip(stripID, scenes, bandDir, stripDir, orthoDir, demDir,
                     toaDir, outSrsProj4, panResolution, panSharpen, inputDem,
                     logger, thisToaIsForPanSharpening=False):

        if logger:
            logger.info('In runOneStrip')

        toaName = os.path.join(toaDir, stripID + '-toa.tif')

        if thisToaIsForPanSharpening:
            toaName = toaName.replace('_M1BS_', '_P1BS_')

        if not os.path.exists(toaName):

            imageForEachBandInStrip: list = EvhrToA._createStrip(stripID,
                                                                 scenes,
                                                                 bandDir,
                                                                 stripDir,
                                                                 logger)

            mapproject_threads = 4

            # StripToToa detects an empty imageForEachBandInStrip, and stops.
            EvhrToA._stripToToa(imageForEachBandInStrip,
                                toaName,
                                inputDem,
                                orthoDir,
                                demDir,
                                toaDir,
                                outSrsProj4,
                                mapproject_threads,
                                panResolution,
                                logger)

        if panSharpen and \
            scenes[0].isMultispectral() and \
                os.path.exists(toaName):

            EvhrToA._runPanSharpening(toaName, stripID, scenes, bandDir,
                                      stripDir, orthoDir,
                                      demDir, toaDir, outSrsProj4,
                                      panResolution, logger)

        return toaName

    # -------------------------------------------------------------------------
    # runPanSharpening
    # -------------------------------------------------------------------------
    @staticmethod
    def _runPanSharpening(toaName: str,
                          stripID: str,
                          scenes: list,
                          bandDir: str,
                          stripDir: str,
                          orthoDir: str,
                          demDir: str,
                          toaDir: str,
                          outSrsProj4: str,
                          panResolution: float,
                          logger: logging.RootLogger):

        if logger:
            logger.info('In _runPanSharpening')

        # ---
        # Get the panchromatic mates of the ToA.  By definition, panchromatic
        # mates should have the same name as their multispectral counterparts
        # except the substring "M1BS" should be "P1BS".
        # ---
        panNames = [m.fileName().replace('-M1BS-', '-P1BS-') for m in scenes]
        panDgMates = []

        for panName in panNames:

            if not os.path.exists(panName):

                logger.warning('Panchromatic mate, ' +
                               str(panName) +
                               ', does not exist.  ' +
                               'Pansharpening will not be applied.')

            else:
                panDgMates.append(DgFile(panName))

        if not panDgMates:

            logger.warning(
                'There are not panchromatic scenes for catalog ID ' +
                str(stripID))

            return

        # ---
        # Make a ToA from the panchromatic mates.  If any of these scenes were
        # passed into the application from the user, they will not be
        # redundantly processed.  Each step checks for the existence of the
        # file it is supposed to create before running its code.
        #
        # This should look a lot like the regular EVHR process.
        #
        # Note, if we could predict the name of the pan. sharpened ToA, we
        # could skip its creation when it already exists.
        # ---
        if logger:
            logger.info('Creating pan. ToA for sharpening')

        panSharpeningToA = EvhrToA._runOneStrip(stripID,
                                                panDgMates,
                                                bandDir,
                                                stripDir,
                                                orthoDir,
                                                demDir,
                                                toaDir,
                                                outSrsProj4,
                                                panResolution,
                                                False,
                                                logger,
                                                thisToaIsForPanSharpening=True)

        # ---
        # Warp the pan. ToA to match the multispectral ToA it will sharpen.
        # ---
        warpedPanSharpeningToA = \
            panSharpeningToA.replace('-toaForPanSharp.tif', '-warpedPsToa.tif')

        if logger:
            logger.info('Creating ' + str(warpedPanSharpeningToA))

        if not os.path.exists(warpedPanSharpeningToA):

            inputEnv = \
                GeospatialImageFile(toaName, None, None, logger).envelope()

            cmd = 'gdalwarp' + \
                  ' -dstnodata -10001 -co COMPRESS=LZW -co BIGTIFF=YES' + \
                  ' -te ' + str(inputEnv.ulx()) + ' ' + str(inputEnv.lry()) + \
                  ' ' + str(inputEnv.lrx()) + ' ' + str(inputEnv.uly()) + \
                  ' ' + panSharpeningToA + \
                  ' ' + warpedPanSharpeningToA

            SystemCommand(cmd, logger, True)

        # ---
        # Pan sharpen.
        # ---
        psTempName = toaName.replace('-toa.tif', '-toa-sharpened.tif')

        if logger:
            logger.info('Creating ' + str(psTempName))

        if not os.path.exists(psTempName):

            cmd = 'gdal_pansharpen.py' + \
                  ' -nodata -10001 -co COMPRESS=LZW -co BIGTIFF=YES' + \
                  ' ' + warpedPanSharpeningToA + \
                  ' ' + toaName + \
                  ' ' + psTempName

            SystemCommand(cmd, logger, True)

            # Copy an XML for it.
            toaXmlName = toaName.replace('.tif', '.xml')
            psTempXmlName = psTempName.replace('.tif', '.xml')
            shutil.copy(toaXmlName, psTempXmlName)

    # ------------------------------------------------------------------------
    # scenesToStripFromBandList
    #
    # Input: a list of scenes all belonging to the same strip and list of
    # bands
    #
    # Output:  a mosaic of all the scenes for each band:  a mosaic containing
    # band1 from every scene, a mosaic containing band2 from every scene ...
    #
    # run -> processStrips -> runOneStrip -> createStrip
    # ------------------------------------------------------------------------
    @staticmethod
    def _scenesToStripFromBandList(stripName, stripScenes, bands, bandDir,
                                   stripDir, logger) -> list:

        stripBandList = []  # Length of list = number of bands

        for bandName in bands:

            if logger:

                logger.info('Reading band ' + bandName +
                            ' for all scenes in strip ' + stripName)

            bandScenes = [scene.getBand(bandDir, bandName)
                          for scene in stripScenes]

            bandScenesStr = ' '.join(bandScenes)

            stripBandFile = \
                os.path.join(stripDir,
                             '{}_{}.r100.tif'.format(stripName, bandName))

            if not os.path.exists(stripBandFile):

                if logger:

                    logger.info('Mosaicking all of band ' + bandName +
                                ' scenes in strip ' + stripName)

                cmd = EvhrToA.BASE_SP_CMD + \
                    'dg_mosaic ' + \
                    '--output-nodata-value 0' + \
                    ' --ignore-inconsistencies --output-prefix {} {}'. \
                    format(stripBandFile.replace('.r100.tif', ''),
                           bandScenesStr)

                try:
                    SystemCommand(cmd, logger, raiseException=True)

                except Exception as e:

                    if 'Input images have same input location which ' + \
                       'could be caused by repeated XML file or invalid ' + \
                       'TLC information.' in str(e):

                        if logger:

                            msg = 'Skipping ' + stripName + ' due to ' + \
                                  str(e)

                            logger.warn(msg)

                        break

                else:

                    stripBandDg = DgFile(stripBandFile)
                    stripBandDg.setBandName(bandName)
                    stripBandList.append(stripBandDg)

            else:

                stripBandDg = DgFile(stripBandFile)
                stripBandDg.setBandName(bandName)
                stripBandList.append(stripBandDg)

        # Return the list of band strips.
        return stripBandList

    # -------------------------------------------------------------------------
    # _stripToToa
    #
    # run -> runOneStrip -> stripToToa
    # -------------------------------------------------------------------------
    @staticmethod
    def _stripToToa(imageForEachBandInStrip, toaName, inputDem, orthoDir,
                    demDir, toaDir, outSrsProj4, mapproject_threads,
                    panResolution, logger):

        if logger:
            logger.info('In _stripToToa, processing ' + toaName)

        if os.path.exists(toaName):
            return

        if len(imageForEachBandInStrip) == 0:

            logger.warn('No strip images.')
            return

        toaBands = []

        for stripBand in imageForEachBandInStrip:

            orthoBandDg = EvhrToA._orthoOne(stripBand,
                                            inputDem,
                                            orthoDir,
                                            demDir,
                                            outSrsProj4,
                                            mapproject_threads,
                                            panResolution,
                                            logger)

            toaBands.append(ToaCalculation.run(orthoBandDg,
                                               toaDir,
                                               logger))

        EvhrToA._mergeBands(toaBands, toaName, logger)
        shutil.copy(orthoBandDg.xmlFileName, toaName.replace('.tif', '.xml'))<|MERGE_RESOLUTION|>--- conflicted
+++ resolved
@@ -591,11 +591,7 @@
         dgScenes = []
         numScenes = len(sortedScenes)
         secondToLastMatched = False
-<<<<<<< HEAD
-
-=======
-        
->>>>>>> b1481079
+
         for i in range(numScenes-1):
 
             # ---
@@ -634,11 +630,7 @@
         # ---
         if not secondToLastMatched:
             dgScenes.append(sortedScenes[-1])
-<<<<<<< HEAD
-
-=======
-            
->>>>>>> b1481079
+
         numAfter = len(dgScenes)
 
         if self._logger:
